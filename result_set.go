/*
 *
 * Copyright (c) 2020 vesoft inc. All rights reserved.
 *
 * This source code is licensed under Apache 2.0 License.
 *
 */

package nebula_go

import (
	"bytes"
	"encoding/json"
	"fmt"
	"regexp"
	"sort"
	"strings"
	"time"

	"github.com/vesoft-inc/nebula-go/v3/nebula"
	"github.com/vesoft-inc/nebula-go/v3/nebula/graph"
)

type ResultSet struct {
	resp            *graph.ExecutionResponse
	columnNames     []string
	colNameIndexMap map[string]int
	timezoneInfo    timezoneInfo
}

type Record struct {
	columnNames     *[]string
	_record         []*ValueWrapper
	colNameIndexMap *map[string]int
	timezoneInfo    timezoneInfo
}

type Node struct {
	vertex          *nebula.Vertex
	tags            []string // tag name
	tagNameIndexMap map[string]int
	timezoneInfo    timezoneInfo
}

type Relationship struct {
	edge         *nebula.Edge
	timezoneInfo timezoneInfo
}

type segment struct {
	startNode    *Node
	relationship *Relationship
	endNode      *Node
}

type PathWrapper struct {
	path             *nebula.Path
	nodeList         []*Node
	relationshipList []*Relationship
	segments         []segment
	timezoneInfo     timezoneInfo
}

type TimeWrapper struct {
	time         *nebula.Time
	timezoneInfo timezoneInfo
}

type DateWrapper struct {
	date *nebula.Date
}

type DateTimeWrapper struct {
	dateTime     *nebula.DateTime
	timezoneInfo timezoneInfo
}

type ErrorCode int64

const (
	ErrorCode_SUCCEEDED               ErrorCode = ErrorCode(nebula.ErrorCode_SUCCEEDED)
	ErrorCode_E_DISCONNECTED          ErrorCode = ErrorCode(nebula.ErrorCode_E_DISCONNECTED)
	ErrorCode_E_FAIL_TO_CONNECT       ErrorCode = ErrorCode(nebula.ErrorCode_E_FAIL_TO_CONNECT)
	ErrorCode_E_RPC_FAILURE           ErrorCode = ErrorCode(nebula.ErrorCode_E_RPC_FAILURE)
	ErrorCode_E_BAD_USERNAME_PASSWORD ErrorCode = ErrorCode(nebula.ErrorCode_E_BAD_USERNAME_PASSWORD)
	ErrorCode_E_SESSION_INVALID       ErrorCode = ErrorCode(nebula.ErrorCode_E_SESSION_INVALID)
	ErrorCode_E_SESSION_TIMEOUT       ErrorCode = ErrorCode(nebula.ErrorCode_E_SESSION_TIMEOUT)
	ErrorCode_E_SYNTAX_ERROR          ErrorCode = ErrorCode(nebula.ErrorCode_E_SYNTAX_ERROR)
	ErrorCode_E_EXECUTION_ERROR       ErrorCode = ErrorCode(nebula.ErrorCode_E_EXECUTION_ERROR)
	ErrorCode_E_STATEMENT_EMPTY       ErrorCode = ErrorCode(nebula.ErrorCode_E_STATEMENT_EMPTY)
	ErrorCode_E_USER_NOT_FOUND        ErrorCode = ErrorCode(nebula.ErrorCode_E_USER_NOT_FOUND)
	ErrorCode_E_BAD_PERMISSION        ErrorCode = ErrorCode(nebula.ErrorCode_E_BAD_PERMISSION)
	ErrorCode_E_SEMANTIC_ERROR        ErrorCode = ErrorCode(nebula.ErrorCode_E_SEMANTIC_ERROR)
	ErrorCode_E_PARTIAL_SUCCEEDED     ErrorCode = ErrorCode(nebula.ErrorCode_E_PARTIAL_SUCCEEDED)
)

func genResultSet(resp *graph.ExecutionResponse, timezoneInfo timezoneInfo) (*ResultSet, error) {
	var colNames []string
	var colNameIndexMap = make(map[string]int)

	if resp.Data == nil { // if resp.Data != nil then resp.Data.row and resp.Data.colNames wont be nil
		return &ResultSet{
			resp:            resp,
			columnNames:     colNames,
			colNameIndexMap: colNameIndexMap,
		}, nil
	}
	for i, name := range resp.Data.ColumnNames {
		colNames = append(colNames, string(name))
		colNameIndexMap[string(name)] = i
	}

	return &ResultSet{
		resp:            resp,
		columnNames:     colNames,
		colNameIndexMap: colNameIndexMap,
		timezoneInfo:    timezoneInfo,
	}, nil
}

func genValWraps(row *nebula.Row, timezoneInfo timezoneInfo) ([]*ValueWrapper, error) {
	if row == nil {
		return nil, fmt.Errorf("failed to generate valueWrapper: invalid row")
	}
	var valWraps []*ValueWrapper
	for _, val := range row.Values {
		if val == nil {
			return nil, fmt.Errorf("failed to generate valueWrapper: value is nil")
		}
		valWraps = append(valWraps, &ValueWrapper{val, timezoneInfo})
	}
	return valWraps, nil
}

func genNode(vertex *nebula.Vertex, timezoneInfo timezoneInfo) (*Node, error) {
	if vertex == nil {
		return nil, fmt.Errorf("failed to generate Node: invalid vertex")
	}
	var tags []string
	nameIndex := make(map[string]int)

	// Iterate through all tags of the vertex
	for i, tag := range vertex.GetTags() {
		name := string(tag.Name)
		// Get tags
		tags = append(tags, name)
		nameIndex[name] = i
	}

	return &Node{
		vertex:          vertex,
		tags:            tags,
		tagNameIndexMap: nameIndex,
		timezoneInfo:    timezoneInfo,
	}, nil
}

func genRelationship(edge *nebula.Edge, timezoneInfo timezoneInfo) (*Relationship, error) {
	if edge == nil {
		return nil, fmt.Errorf("failed to generate Relationship: invalid edge")
	}
	return &Relationship{
		edge:         edge,
		timezoneInfo: timezoneInfo,
	}, nil
}

func genPathWrapper(path *nebula.Path, timezoneInfo timezoneInfo) (*PathWrapper, error) {
	if path == nil {
		return nil, fmt.Errorf("failed to generate Path Wrapper: invalid path")
	}
	var (
		nodeList         []*Node
		relationshipList []*Relationship
		segList          []segment
		edge             *nebula.Edge
		segStartNode     *Node
		segEndNode       *Node
		segType          nebula.EdgeType
	)
	src, err := genNode(path.Src, timezoneInfo)
	if err != nil {
		return nil, err
	}
	nodeList = append(nodeList, src)

	for _, step := range path.Steps {
		dst, err := genNode(step.Dst, timezoneInfo)
		if err != nil {
			return nil, err
		}
		nodeList = append(nodeList, dst)
		// determine direction
		stepType := step.Type
		if stepType > 0 {
			segStartNode = src
			segEndNode = dst
			segType = stepType
		} else {
			segStartNode = dst // switch with src
			segEndNode = src
			segType = -stepType
		}
		edge = &nebula.Edge{
			Src:     segStartNode.getRawID(),
			Dst:     segEndNode.getRawID(),
			Type:    segType,
			Name:    step.Name,
			Ranking: step.Ranking,
			Props:   step.Props,
		}
		relationship, err := genRelationship(edge, timezoneInfo)
		if err != nil {
			return nil, err
		}
		relationshipList = append(relationshipList, relationship)

		// Check segments
		if len(segList) > 0 {
			prevStart := segList[len(segList)-1].startNode.GetID()
			prevEnd := segList[len(segList)-1].endNode.GetID()
			nextStart := segStartNode.GetID()
			nextEnd := segEndNode.GetID()
			if prevStart.String() != nextStart.String() && prevStart.String() != nextEnd.String() &&
				prevEnd.String() != nextStart.String() && prevEnd.String() != nextEnd.String() {
				return nil, fmt.Errorf("failed to generate PathWrapper, Path received is invalid")
			}
		}
		segList = append(segList, segment{
			startNode:    segStartNode,
			relationship: relationship,
			endNode:      segEndNode,
		})
		src = dst
	}
	return &PathWrapper{
		path:             path,
		nodeList:         nodeList,
		relationshipList: relationshipList,
		segments:         segList,
		timezoneInfo:     timezoneInfo,
	}, nil
}

// Returns a 2D array of strings representing the query result
// If resultSet.resp.data is nil, returns an empty 2D array
func (res ResultSet) AsStringTable() [][]string {
	var resTable [][]string
	colNames := res.GetColNames()
	resTable = append(resTable, colNames)
	rows := res.GetRows()
	for _, row := range rows {
		var tempRow []string
		for _, val := range row.Values {
			tempRow = append(tempRow, ValueWrapper{val, res.timezoneInfo}.String())
		}
		resTable = append(resTable, tempRow)
	}
	return resTable
}

// Returns all values in the given column
func (res ResultSet) GetValuesByColName(colName string) ([]*ValueWrapper, error) {
	if !res.hasColName(colName) {
		return nil, fmt.Errorf("failed to get values, given column name '%s' does not exist", colName)
	}
	// Get index
	index := res.colNameIndexMap[colName]
	var valList []*ValueWrapper
	for _, row := range res.resp.Data.Rows {
		valList = append(valList, &ValueWrapper{row.Values[index], res.timezoneInfo})
	}
	return valList, nil
}

// Returns all values in the row at given index
func (res ResultSet) GetRowValuesByIndex(index int) (*Record, error) {
	if err := checkIndex(index, res.resp.Data.Rows); err != nil {
		return nil, err
	}
	valWrap, err := genValWraps(res.resp.Data.Rows[index], res.timezoneInfo)
	if err != nil {
		return nil, err
	}
	return &Record{
		columnNames:     &res.columnNames,
		_record:         valWrap,
		colNameIndexMap: &res.colNameIndexMap,
		timezoneInfo:    res.timezoneInfo,
	}, nil
}

// Returns the number of total rows
func (res ResultSet) GetRowSize() int {
	if res.resp.Data == nil {
		return 0
	}
	return len(res.resp.Data.Rows)
}

// Returns the number of total columns
func (res ResultSet) GetColSize() int {
	if res.resp.Data == nil {
		return 0
	}
	return len(res.resp.Data.ColumnNames)
}

// Returns all rows
func (res ResultSet) GetRows() []*nebula.Row {
	if res.resp.Data == nil {
		var empty []*nebula.Row
		return empty
	}
	return res.resp.Data.Rows
}

func (res ResultSet) GetColNames() []string {
	return res.columnNames
}

// Returns an integer representing an error type
// 0    ErrorCode_SUCCEEDED
// -1   ErrorCode_E_DISCONNECTED
// -2   ErrorCode_E_FAIL_TO_CONNECT
// -3   ErrorCode_E_RPC_FAILURE
// -4   ErrorCode_E_BAD_USERNAME_PASSWORD
// -5   ErrorCode_E_SESSION_INVALID
// -6   ErrorCode_E_SESSION_TIMEOUT
// -7   ErrorCode_E_SYNTAX_ERROR
// -8   ErrorCode_E_EXECUTION_ERROR
// -9   ErrorCode_E_STATEMENT_EMPTY
// -10  ErrorCode_E_USER_NOT_FOUND
// -11  ErrorCode_E_BAD_PERMISSION
// -12  ErrorCode_E_SEMANTIC_ERROR
func (res ResultSet) GetErrorCode() ErrorCode {
	return ErrorCode(res.resp.ErrorCode)
}

func (res ResultSet) GetLatency() int64 {
	return res.resp.LatencyInUs
}

func (res ResultSet) GetSpaceName() string {
	if res.resp.SpaceName == nil {
		return ""
	}
	return string(res.resp.SpaceName)
}

func (res ResultSet) GetErrorMsg() string {
	if res.resp.ErrorMsg == nil {
		return ""
	}
	return string(res.resp.ErrorMsg)
}

func (res ResultSet) IsSetPlanDesc() bool {
	return res.resp.PlanDesc != nil
}

func (res ResultSet) GetPlanDesc() *graph.PlanDescription {
	return res.resp.PlanDesc
}

func (res ResultSet) IsSetComment() bool {
	return res.resp.Comment != nil
}

func (res ResultSet) GetComment() string {
	if res.resp.Comment == nil {
		return ""
	}
	return string(res.resp.Comment)
}

func (res ResultSet) IsSetData() bool {
	return res.resp.Data != nil
}

func (res ResultSet) IsEmpty() bool {
	if !res.IsSetData() || len(res.resp.Data.Rows) == 0 {
		return true
	}
	return false
}

func (res ResultSet) IsSucceed() bool {
	return res.GetErrorCode() == ErrorCode_SUCCEEDED
}

func (res ResultSet) IsPartialSucceed() bool {
	return res.GetErrorCode() == ErrorCode_E_PARTIAL_SUCCEEDED
}

func (res ResultSet) hasColName(colName string) bool {
	if _, ok := res.colNameIndexMap[colName]; ok {
		return true
	}
	return false
}

// Returns value in the record at given column index
func (record Record) GetValueByIndex(index int) (*ValueWrapper, error) {
	if err := checkIndex(index, record._record); err != nil {
		return nil, err
	}
	return record._record[index], nil
}

// Returns value in the record at given column name
func (record Record) GetValueByColName(colName string) (*ValueWrapper, error) {
	if !record.hasColName(colName) {
		return nil, fmt.Errorf("failed to get values, given column name '%s' does not exist", colName)
	}
	// Get index
	index := (*record.colNameIndexMap)[colName]
	return record._record[index], nil
}

func (record Record) String() string {
	var strList []string
	for _, val := range record._record {
		strList = append(strList, val.String())
	}
	return strings.Join(strList, ", ")
}

func (record Record) hasColName(colName string) bool {
	if _, ok := (*record.colNameIndexMap)[colName]; ok {
		return true
	}
	return false
}

// getRawID returns a list of row vid
func (node Node) getRawID() *nebula.Value {
	return node.vertex.GetVid()
}

// GetID returns a list of vid of node
func (node Node) GetID() ValueWrapper {
	return ValueWrapper{node.vertex.GetVid(), node.timezoneInfo}
}

// GetTags returns a list of tag names of node
func (node Node) GetTags() []string {
	return node.tags
}

// HasTag checks if node contains given label
func (node Node) HasTag(label string) bool {
	if _, ok := node.tagNameIndexMap[label]; ok {
		return true
	}
	return false
}

// Properties returns all properties of a tag
func (node Node) Properties(tagName string) (map[string]*ValueWrapper, error) {
	kvMap := make(map[string]*ValueWrapper)
	// Check if label exists
	if !node.HasTag(tagName) {
		return nil, fmt.Errorf("failed to get properties: Tag name %s does not exist in the Node", tagName)
	}
	index := node.tagNameIndexMap[tagName]
	for k, v := range node.vertex.Tags[index].Props {
		kvMap[k] = &ValueWrapper{v, node.timezoneInfo}
	}
	return kvMap, nil
}

// Keys returns all prop names of the given tag name
func (node Node) Keys(tagName string) ([]string, error) {
	if !node.HasTag(tagName) {
		return nil, fmt.Errorf("failed to get properties: Tag name %s does not exist in the Node", tagName)
	}
	var propNameList []string
	index := node.tagNameIndexMap[tagName]
	for k := range node.vertex.Tags[index].Props {
		propNameList = append(propNameList, k)
	}
	return propNameList, nil
}

// Values returns all prop values of the given tag name
func (node Node) Values(tagName string) ([]*ValueWrapper, error) {
	if !node.HasTag(tagName) {
		return nil, fmt.Errorf("failed to get properties: Tag name %s does not exist in the Node", tagName)
	}
	var propValList []*ValueWrapper
	index := node.tagNameIndexMap[tagName]
	for _, v := range node.vertex.Tags[index].Props {
		propValList = append(propValList, &ValueWrapper{v, node.timezoneInfo})
	}
	return propValList, nil
}

// String returns a string representing node
// Node format: ("VertexID" :tag1{k0: v0,k1: v1}:tag2{k2: v2})
func (node Node) String() string {
	var keyList []string
	var kvStr []string
	var tagStr []string
	vertex := node.vertex
	vid := vertex.GetVid()
	for _, tag := range vertex.GetTags() {
		kvs := tag.GetProps()
		tagName := tag.GetName()
		for k := range kvs {
			keyList = append(keyList, k)
		}
		sort.Strings(keyList)
		for _, k := range keyList {
			kvTemp := fmt.Sprintf("%s: %s", k, ValueWrapper{kvs[k], node.timezoneInfo}.String())
			kvStr = append(kvStr, kvTemp)
		}
		tagStr = append(tagStr, fmt.Sprintf("%s{%s}", tagName, strings.Join(kvStr, ", ")))
		keyList = nil
		kvStr = nil
	}
	if len(tagStr) == 0 { // No tag
		return fmt.Sprintf("(%s)", ValueWrapper{vid, node.timezoneInfo}.String())
	}
	return fmt.Sprintf("(%s :%s)", ValueWrapper{vid, node.timezoneInfo}.String(), strings.Join(tagStr, " :"))
}

// Returns true if two nodes have same vid
func (n1 Node) IsEqualTo(n2 *Node) bool {
	if n1.GetID().IsString() && n2.GetID().IsString() {
		s1, _ := n1.GetID().AsString()
		s2, _ := n2.GetID().AsString()
		return s1 == s2
	} else if n1.GetID().IsInt() && n2.GetID().IsInt() {
		s1, _ := n1.GetID().AsInt()
		s2, _ := n2.GetID().AsInt()
		return s1 == s2
	}
	return false
}

func (relationship Relationship) GetSrcVertexID() ValueWrapper {
	if relationship.edge.Type > 0 {
		return ValueWrapper{relationship.edge.GetSrc(), relationship.timezoneInfo}
	}
	return ValueWrapper{relationship.edge.GetDst(), relationship.timezoneInfo}
}

func (relationship Relationship) GetDstVertexID() ValueWrapper {
	if relationship.edge.Type > 0 {
		return ValueWrapper{relationship.edge.GetDst(), relationship.timezoneInfo}
	}
	return ValueWrapper{relationship.edge.GetSrc(), relationship.timezoneInfo}
}

func (relationship Relationship) GetEdgeName() string {
	return string(relationship.edge.Name)
}

func (relationship Relationship) GetRanking() int64 {
	return int64(relationship.edge.Ranking)
}

// Properties returns a map where the key is property name and the value is property name
func (relationship Relationship) Properties() map[string]*ValueWrapper {
	kvMap := make(map[string]*ValueWrapper)
	var (
		keyList   []string
		valueList []*ValueWrapper
	)
	for k, v := range relationship.edge.Props {
		keyList = append(keyList, k)
		valueList = append(valueList, &ValueWrapper{v, relationship.timezoneInfo})
	}

	for i := 0; i < len(keyList); i++ {
		kvMap[keyList[i]] = valueList[i]
	}
	return kvMap
}

// Keys returns a list of keys
func (relationship Relationship) Keys() []string {
	var keys []string
	for key := range relationship.edge.GetProps() {
		keys = append(keys, key)
	}
	return keys
}

// Values returns a list of values wrapped as ValueWrappers
func (relationship Relationship) Values() []*ValueWrapper {
	var values []*ValueWrapper
	for _, value := range relationship.edge.GetProps() {
		values = append(values, &ValueWrapper{value, relationship.timezoneInfo})
	}
	return values
}

// String returns a string representing relationship
// Relationship format: [:edge src->dst @ranking {props}]
func (relationship Relationship) String() string {
	edge := relationship.edge
	var keyList []string
	var kvStr []string
	var src string
	var dst string
	for k := range edge.Props {
		keyList = append(keyList, k)
	}
	sort.Strings(keyList)
	for _, k := range keyList {
		kvTemp := fmt.Sprintf("%s: %s", k, ValueWrapper{edge.Props[k], relationship.timezoneInfo}.String())
		kvStr = append(kvStr, kvTemp)
	}
	if relationship.edge.Type > 0 {
		src = ValueWrapper{edge.Src, relationship.timezoneInfo}.String()
		dst = ValueWrapper{edge.Dst, relationship.timezoneInfo}.String()
	} else {
		src = ValueWrapper{edge.Dst, relationship.timezoneInfo}.String()
		dst = ValueWrapper{edge.Src, relationship.timezoneInfo}.String()
	}
	return fmt.Sprintf(`[:%s %s->%s @%d {%s}]`,
		string(edge.Name), src, dst, edge.Ranking, fmt.Sprintf("%s", strings.Join(kvStr, ", ")))
}

func (r1 Relationship) IsEqualTo(r2 *Relationship) bool {
	if r1.edge.GetSrc().IsSetSVal() && r2.edge.GetSrc().IsSetSVal() &&
		r1.edge.GetDst().IsSetSVal() && r2.edge.GetDst().IsSetSVal() {
		s1, _ := ValueWrapper{r1.edge.GetSrc(), r1.timezoneInfo}.AsString()
		s2, _ := ValueWrapper{r2.edge.GetSrc(), r2.timezoneInfo}.AsString()
		return s1 == s2 && string(r1.edge.Name) == string(r2.edge.Name) && r1.edge.Ranking == r2.edge.Ranking
	} else if r1.edge.GetSrc().IsSetIVal() && r2.edge.GetSrc().IsSetIVal() &&
		r1.edge.GetDst().IsSetIVal() && r2.edge.GetDst().IsSetIVal() {
		s1, _ := ValueWrapper{r1.edge.GetSrc(), r1.timezoneInfo}.AsInt()
		s2, _ := ValueWrapper{r2.edge.GetSrc(), r2.timezoneInfo}.AsInt()
		return s1 == s2 && string(r1.edge.Name) == string(r2.edge.Name) && r1.edge.Ranking == r2.edge.Ranking
	}
	return false
}

func (path *PathWrapper) GetPathLength() int {
	return len(path.segments)
}

func (path *PathWrapper) GetNodes() []*Node {
	return path.nodeList
}

func (path *PathWrapper) GetRelationships() []*Relationship {
	return path.relationshipList
}

func (path *PathWrapper) GetSegments() []segment {
	return path.segments
}

func (path *PathWrapper) ContainsNode(node Node) bool {
	for _, n := range path.nodeList {
		if n.IsEqualTo(&node) {
			return true
		}
	}
	return false
}

func (path *PathWrapper) ContainsRelationship(relationship *Relationship) bool {
	for _, r := range path.relationshipList {
		if r.IsEqualTo(relationship) {
			return true
		}
	}
	return false
}

func (path *PathWrapper) GetStartNode() (*Node, error) {
	if len(path.segments) == 0 {
		return nil, fmt.Errorf("failed to get start node, no node in the path")
	}
	return path.segments[0].startNode, nil
}

func (path *PathWrapper) GetEndNode() (*Node, error) {
	if len(path.segments) == 0 {
		return nil, fmt.Errorf("failed to get end node, no node in the path")
	}
	return path.segments[len(path.segments)-1].endNode, nil
}

// Path format: <("VertexID" :tag1{k0: v0,k1: v1})
// -[:TypeName@ranking {edgeProps}]->
// ("VertexID2" :tag1{k0: v0,k1: v1} :tag2{k2: v2})
// -[:TypeName@ranking {edgeProps}]->
// ("VertexID3" :tag1{k0: v0,k1: v1})>
func (pathWrap *PathWrapper) String() string {
	path := pathWrap.path
	src := path.Src
	steps := path.Steps
	resStr := ValueWrapper{&nebula.Value{VVal: src}, pathWrap.timezoneInfo}.String()
	for _, step := range steps {
		var keyList []string
		var kvStr []string
		for k := range step.Props {
			keyList = append(keyList, k)
		}
		sort.Strings(keyList)
		for _, k := range keyList {
			kvTemp := fmt.Sprintf("%s: %s", k, ValueWrapper{step.Props[k], pathWrap.timezoneInfo}.String())
			kvStr = append(kvStr, kvTemp)
		}
		var dirChar1 string
		var dirChar2 string
		if step.Type > 0 {
			dirChar1 = "-"
			dirChar2 = "->"
		} else {
			dirChar1 = "<-"
			dirChar2 = "-"
		}
		resStr = resStr + fmt.Sprintf("%s[:%s@%d {%s}]%s%s",
			dirChar1,
			string(step.Name),
			step.Ranking,
			fmt.Sprintf("%s", strings.Join(kvStr, ", ")),
			dirChar2,
			ValueWrapper{&nebula.Value{VVal: step.Dst}, pathWrap.timezoneInfo}.String())
	}
	return "<" + resStr + ">"
}

func (p1 *PathWrapper) IsEqualTo(p2 *PathWrapper) bool {
	// Check length
	if len(p1.nodeList) != len(p2.nodeList) || len(p1.relationshipList) != len(p2.relationshipList) ||
		len(p1.segments) != len(p2.segments) {
		return false
	}
	// Check nodes
	for i := 0; i < len(p1.nodeList); i++ {
		if !p1.nodeList[i].IsEqualTo(p2.nodeList[i]) {
			return false
		}
	}
	// Check relationships
	for i := 0; i < len(p1.relationshipList); i++ {
		if !p1.relationshipList[i].IsEqualTo(p2.relationshipList[i]) {
			return false
		}
	}
	// Check segments
	for i := 0; i < len(p1.segments); i++ {
		if !p1.segments[i].startNode.IsEqualTo(p2.segments[i].startNode) ||
			!p1.segments[i].endNode.IsEqualTo(p2.segments[i].endNode) ||
			!p1.segments[i].relationship.IsEqualTo(p2.segments[i].relationship) {
			return false
		}
	}
	return true
}

func genTimeWrapper(time *nebula.Time, timezoneInfo timezoneInfo) (*TimeWrapper, error) {
	if time == nil {
		return nil, fmt.Errorf("failed to generate Time: invalid Time")
	}

	return &TimeWrapper{
		time:         time,
		timezoneInfo: timezoneInfo,
	}, nil
}

// getHour returns the hour in UTC
func (t TimeWrapper) getHour() int8 {
	return t.time.Hour
}

// getHour returns the minute in UTC
func (t TimeWrapper) getMinute() int8 {
	return t.time.Minute
}

// getHour returns the second in UTC
func (t TimeWrapper) getSecond() int8 {
	return t.time.Sec
}

func (t TimeWrapper) getMicrosec() int32 {
	return t.time.Microsec
}

// getRawTime returns a nebula.Time object in UTC.
func (t TimeWrapper) getRawTime() *nebula.Time {
	return t.time
}

// getLocalTime returns a nebula.Time object representing
// local time using timezone offset from the server.
func (t TimeWrapper) getLocalTime() (*nebula.Time, error) {
	// Original time object generated from server in UTC
	// Year, month and day are mocked up to fill the parameters
	rawTime := time.Date(2020,
		time.Month(1),
		1,
		int(t.getHour()),
		int(t.getMinute()),
		int(t.getSecond()),
		int(t.getMicrosec()*1000),
		time.UTC)

	// Use offset in seconds
	offset, err := time.ParseDuration(fmt.Sprintf("%ds", t.timezoneInfo.offset))
	if err != nil {
		return nil, err
	}
	localTime := rawTime.Add(offset)
	return &nebula.Time{
		Hour:     int8(localTime.Hour()),
		Minute:   int8(localTime.Minute()),
		Sec:      int8(localTime.Second()),
		Microsec: int32(localTime.Nanosecond() / 1000)}, nil
}

// getLocalTimeWithTimezoneOffset returns a nebula.Time object representing
// local time using user specified offset.
// Year, month, day in time.Time are filled with dummy values.
// Offset is in seconds.
func (t TimeWrapper) getLocalTimeWithTimezoneOffset(timezoneOffsetSeconds int32) (*nebula.Time, error) {
	// Original time object generated from server in UTC
	// Year, month and day are mocked up to fill the parameters
	rawTime := time.Date(2020,
		time.Month(1),
		1,
		int(t.getHour()),
		int(t.getMinute()),
		int(t.getSecond()),
		int(t.getMicrosec()*1000),
		time.UTC)

	offset, err := time.ParseDuration(fmt.Sprintf("%ds", timezoneOffsetSeconds))
	if err != nil {
		return nil, err
	}
	localTime := rawTime.Add(offset)
	return &nebula.Time{
		Hour:     int8(localTime.Hour()),
		Minute:   int8(localTime.Minute()),
		Sec:      int8(localTime.Second()),
		Microsec: int32(localTime.Nanosecond() / 1000)}, nil
}

// getLocalTimeWithTimezoneName returns a nebula.Time object
// representing local time using user specified timezone name.
// Year, month, day in time.Time are filled with 0.
//
// If the name is "" or "UTC", LoadLocation returns UTC.
// If the name is "Local", LoadLocation returns Local.
//
// Otherwise, the name is taken to be a location name corresponding to a file
// in the IANA Time Zone database, such as "America/New_York".
func (t TimeWrapper) getLocalTimeWithTimezoneName(timezoneName string) (*nebula.Time, error) {
	// Original time object generated from server in UTC
	// Year, month and day are mocked up to fill the parameters
	rawTime := time.Date(2020,
		time.Month(1),
		1,
		int(t.getHour()),
		int(t.getMinute()),
		int(t.getSecond()),
		int(t.getMicrosec()*1000),
		time.UTC)

	location, err := time.LoadLocation(timezoneName)
	if err != nil {
		return nil, err
	}
	localTime := rawTime.In(location)
	return &nebula.Time{
		Hour:     int8(localTime.Hour()),
		Minute:   int8(localTime.Minute()),
		Sec:      int8(localTime.Second()),
		Microsec: int32(localTime.Nanosecond() / 1000)}, nil
}

func (t1 TimeWrapper) IsEqualTo(t2 TimeWrapper) bool {
	return t1.getHour() == t2.getHour() &&
		t1.getSecond() == t2.getSecond() &&
		t1.getSecond() == t2.getSecond() &&
		t1.getMicrosec() == t2.getMicrosec()
}

func genDateWrapper(date *nebula.Date) (*DateWrapper, error) {
	if date == nil {
		return nil, fmt.Errorf("failed to generate date: invalid date")
	}
	return &DateWrapper{
		date: date,
	}, nil
}

func (d DateWrapper) getYear() int16 {
	return d.date.Year
}

func (d DateWrapper) getMonth() int8 {
	return d.date.Month
}

func (d DateWrapper) getDay() int8 {
	return d.date.Day
}

// getRawDate returns a nebula.Date object in UTC.
func (d DateWrapper) getRawDate() *nebula.Date {
	return d.date
}

func (d1 DateWrapper) IsEqualTo(d2 DateWrapper) bool {
	return d1.getYear() == d2.getYear() &&
		d1.getMonth() == d2.getMonth() &&
		d1.getDay() == d2.getDay()
}

func genDateTimeWrapper(datetime *nebula.DateTime, timezoneInfo timezoneInfo) (*DateTimeWrapper, error) {
	if datetime == nil {
		return nil, fmt.Errorf("failed to generate datetime: invalid datetime")
	}
	return &DateTimeWrapper{
		dateTime:     datetime,
		timezoneInfo: timezoneInfo,
	}, nil
}

func (dt DateTimeWrapper) getYear() int16 {
	return dt.dateTime.Year
}

func (dt DateTimeWrapper) getMonth() int8 {
	return dt.dateTime.Month
}

func (dt DateTimeWrapper) getDay() int8 {
	return dt.dateTime.Day
}

func (dt DateTimeWrapper) getHour() int8 {
	return dt.dateTime.Hour
}

func (dt DateTimeWrapper) getMinute() int8 {
	return dt.dateTime.Minute
}

func (dt DateTimeWrapper) getSecond() int8 {
	return dt.dateTime.Sec
}

func (dt DateTimeWrapper) getMicrosec() int32 {
	return dt.dateTime.Microsec
}

func (dt1 DateTimeWrapper) IsEqualTo(dt2 DateTimeWrapper) bool {
	return dt1.getYear() == dt2.getYear() &&
		dt1.getMonth() == dt2.getMonth() &&
		dt1.getDay() == dt2.getDay() &&
		dt1.getHour() == dt2.getHour() &&
		dt1.getSecond() == dt2.getSecond() &&
		dt1.getSecond() == dt2.getSecond() &&
		dt1.getMicrosec() == dt2.getMicrosec()
}

// getRawDateTime returns a nebula.DateTime object representing local dateTime in UTC.
func (dt DateTimeWrapper) getRawDateTime() *nebula.DateTime {
	return dt.dateTime
}

// getLocalDateTime returns a nebula.DateTime object representing
// local datetime using timezone offset from the server.
func (dt DateTimeWrapper) getLocalDateTime() (*nebula.DateTime, error) {
	// Original time object generated from server in UTC
	rawTime := time.Date(
		int(dt.getYear()), time.Month(dt.getMonth()), int(dt.getDay()),
		int(dt.getHour()), int(dt.getMinute()), int(dt.getSecond()), int(dt.dateTime.Microsec*1000),
		time.UTC)

	// Use offset in seconds
	offset, err := time.ParseDuration(fmt.Sprintf("%ds", dt.timezoneInfo.offset))
	if err != nil {
		return nil, err
	}
	localDT := rawTime.Add(offset)
	return &nebula.DateTime{
		Year:     int16(localDT.Year()),
		Month:    int8(localDT.Month()),
		Day:      int8(localDT.Day()),
		Hour:     int8(localDT.Hour()),
		Minute:   int8(localDT.Minute()),
		Sec:      int8(localDT.Second()),
		Microsec: int32(localDT.Nanosecond() / 1000)}, nil
}

// getLocalDateTimeWithTimezoneOffset returns a nebula.DateTime object representing
// local datetime using user specified timezone offset.
// Offset is in seconds.
func (dt DateTimeWrapper) getLocalDateTimeWithTimezoneOffset(timezoneOffsetSeconds int32) (*nebula.DateTime, error) {
	// Original time object generated from server in UTC
	rawTime := time.Date(
		int(dt.getYear()), time.Month(dt.getMonth()), int(dt.getDay()),
		int(dt.getHour()), int(dt.getMinute()), int(dt.getSecond()), int(dt.dateTime.Microsec*1000),
		time.UTC)

	offset, err := time.ParseDuration(fmt.Sprintf("%ds", timezoneOffsetSeconds))
	if err != nil {
		return nil, err
	}
	localDT := rawTime.Add(offset)
	return &nebula.DateTime{
		Year:     int16(localDT.Year()),
		Month:    int8(localDT.Month()),
		Day:      int8(localDT.Day()),
		Hour:     int8(localDT.Hour()),
		Minute:   int8(localDT.Minute()),
		Sec:      int8(localDT.Second()),
		Microsec: int32(localDT.Nanosecond() / 1000)}, nil
}

// GetLocalDateTimeWithTimezoneName returns a nebula.DateTime object representing
// local time using user specified timezone name.
//
// If the name is "" or "UTC", LoadLocation returns UTC.
// If the name is "Local", LoadLocation returns Local.
//
// Otherwise, the name is taken to be a location name corresponding to a file
// in the IANA Time Zone database, such as "America/New_York".
func (dt DateTimeWrapper) GetLocalDateTimeWithTimezoneName(timezoneName string) (*nebula.DateTime, error) {
	// Original time object generated from server in UTC
	rawTime := time.Date(
		int(dt.getYear()), time.Month(dt.getMonth()), int(dt.getDay()),
		int(dt.getHour()), int(dt.getMinute()), int(dt.getSecond()), int(dt.getMicrosec()*1000),
		time.UTC)

	location, err := time.LoadLocation(timezoneName)
	if err != nil {
		return nil, err
	}
	localDT := rawTime.In(location)

	return &nebula.DateTime{
		Year:     int16(localDT.Year()),
		Month:    int8(localDT.Month()),
		Day:      int8(localDT.Day()),
		Hour:     int8(localDT.Hour()),
		Minute:   int8(localDT.Minute()),
		Sec:      int8(localDT.Second()),
		Microsec: int32(localDT.Nanosecond() / 1000)}, nil
}

func checkIndex(index int, list interface{}) error {
	if _, ok := list.([]*nebula.Row); ok {
		if index < 0 || index >= len(list.([]*nebula.Row)) {
			return fmt.Errorf("failed to get Value, the index is out of range")
		}
		return nil
	} else if _, ok := list.([]*ValueWrapper); ok {
		if index < 0 || index >= len(list.([]*ValueWrapper)) {
			return fmt.Errorf("failed to get Value, the index is out of range")
		}
		return nil
	}
	return fmt.Errorf("given list type is invalid")
}

func graphvizString(s string) string {
	s = strings.Replace(s, "{", "\\{", -1)
	s = strings.Replace(s, "}", "\\}", -1)
	s = strings.Replace(s, "\"", "\\\"", -1)
	s = strings.Replace(s, "[", "\\[", -1)
	s = strings.Replace(s, "]", "\\]", -1)
	s = strings.Replace(s, "(", "\\(", -1)
	s = strings.Replace(s, ")", "\\)", -1)
	s = strings.Replace(s, "<", "\\<", -1)
	s = strings.Replace(s, ">", "\\>", -1)
	return s
}

func prettyFormatJsonString(value []byte) string {
	var prettyJson bytes.Buffer
	if err := json.Indent(&prettyJson, value, "", "  "); err != nil {
		return string(value)
	}
	return prettyJson.String()
}

func name(planNodeDesc *graph.PlanNodeDescription) string {
	return fmt.Sprintf("%s_%d", planNodeDesc.GetName(), planNodeDesc.GetId())
}

func condEdgeLabel(condNode *graph.PlanNodeDescription, doBranch bool) string {
	name := strings.ToLower(string(condNode.GetName()))
	if strings.HasPrefix(name, "select") {
		if doBranch {
			return "Y"
		}
		return "N"
	}
	if strings.HasPrefix(name, "loop") {
		if doBranch {
			return "Do"
		}
	}
	return ""
}

func nodeString(planNodeDesc *graph.PlanNodeDescription, planNodeName string) string {
	var outputVar = graphvizString(string(planNodeDesc.GetOutputVar()))
	var inputVar string
	if planNodeDesc.IsSetDescription() {
		desc := planNodeDesc.GetDescription()
		for _, pair := range desc {
			key := string(pair.GetKey())
			if key == "inputVar" {
				inputVar = graphvizString(string(pair.GetValue()))
			}
		}
	}
	return fmt.Sprintf("\t\"%s\"[label=\"{%s|outputVar: %s|inputVar: %s}\", shape=Mrecord];\n",
		planNodeName, planNodeName, outputVar, inputVar)
}

func edgeString(start, end string) string {
	return fmt.Sprintf("\t\"%s\"->\"%s\";\n", start, end)
}

func conditionalEdgeString(start, end, label string) string {
	return fmt.Sprintf("\t\"%s\"->\"%s\"[label=\"%s\", style=dashed];\n", start, end, label)
}

func conditionalNodeString(name string) string {
	return fmt.Sprintf("\t\"%s\"[shape=diamond];\n", name)
}

func nodeById(p *graph.PlanDescription, nodeId int64) *graph.PlanNodeDescription {
	line := p.GetNodeIndexMap()[nodeId]
	return p.GetPlanNodeDescs()[line]
}

func findBranchEndNode(p *graph.PlanDescription, condNodeId int64, isDoBranch bool) int64 {
	for _, node := range p.GetPlanNodeDescs() {
		if node.IsSetBranchInfo() {
			bInfo := node.GetBranchInfo()
			if bInfo.GetConditionNodeID() == condNodeId && bInfo.GetIsDoBranch() == isDoBranch {
				return node.GetId()
			}
		}
	}
	return -1
}

func findFirstStartNodeFrom(p *graph.PlanDescription, nodeId int64) int64 {
	node := nodeById(p, nodeId)
	for {
		deps := node.GetDependencies()
		if len(deps) == 0 {
			if strings.ToLower(string(node.GetName())) != "start" {
				return -1
			}
			return node.GetId()
		}
		node = nodeById(p, deps[0])
	}
}

// explain/profile format="dot"
func (res ResultSet) MakeDotGraph() string {
	p := res.GetPlanDesc()
	planNodeDescs := p.GetPlanNodeDescs()
	var builder strings.Builder
	builder.WriteString("digraph exec_plan {\n")
	builder.WriteString("\trankdir=BT;\n")
	for _, planNodeDesc := range planNodeDescs {
		planNodeName := name(planNodeDesc)
		switch strings.ToLower(string(planNodeDesc.GetName())) {
		case "select":
			builder.WriteString(conditionalNodeString(planNodeName))
			dep := nodeById(p, planNodeDesc.GetDependencies()[0])
			// then branch
			thenNodeId := findBranchEndNode(p, planNodeDesc.GetId(), true)
			builder.WriteString(edgeString(name(nodeById(p, thenNodeId)), name(dep)))
			thenStartId := findFirstStartNodeFrom(p, thenNodeId)
			builder.WriteString(conditionalEdgeString(name(planNodeDesc), name(nodeById(p, thenStartId)), "Y"))
			// else branch
			elseNodeId := findBranchEndNode(p, planNodeDesc.GetId(), false)
			builder.WriteString(edgeString(name(nodeById(p, elseNodeId)), name(dep)))
			elseStartId := findFirstStartNodeFrom(p, elseNodeId)
			builder.WriteString(conditionalEdgeString(name(planNodeDesc), name(nodeById(p, elseStartId)), "N"))
			// dep
			builder.WriteString(edgeString(name(dep), planNodeName))
		case "loop":
			builder.WriteString(conditionalNodeString(planNodeName))
			dep := nodeById(p, planNodeDesc.GetDependencies()[0])
			// do branch
			doNodeId := findBranchEndNode(p, planNodeDesc.GetId(), true)
			builder.WriteString(edgeString(name(nodeById(p, doNodeId)), name(planNodeDesc)))
			doStartId := findFirstStartNodeFrom(p, doNodeId)
			builder.WriteString(conditionalEdgeString(name(planNodeDesc), name(nodeById(p, doStartId)), "Do"))
			// dep
			builder.WriteString(edgeString(name(dep), planNodeName))
		default:
			builder.WriteString(nodeString(planNodeDesc, planNodeName))
			if planNodeDesc.IsSetDependencies() {
				for _, depId := range planNodeDesc.GetDependencies() {
					builder.WriteString(edgeString(name(nodeById(p, depId)), planNodeName))
				}
			}
		}
	}
	builder.WriteString("}")
	return builder.String()
}

// explain/profile format="dot:struct"
func (res ResultSet) MakeDotGraphByStruct() string {
	p := res.GetPlanDesc()
	planNodeDescs := p.GetPlanNodeDescs()
	var builder strings.Builder
	builder.WriteString("digraph exec_plan {\n")
	builder.WriteString("\trankdir=BT;\n")
	for _, planNodeDesc := range planNodeDescs {
		planNodeName := name(planNodeDesc)
		switch strings.ToLower(string(planNodeDesc.GetName())) {
		case "select":
			builder.WriteString(conditionalNodeString(planNodeName))
		case "loop":
			builder.WriteString(conditionalNodeString(planNodeName))
		default:
			builder.WriteString(nodeString(planNodeDesc, planNodeName))
		}

		if planNodeDesc.IsSetDependencies() {
			for _, depId := range planNodeDesc.GetDependencies() {
				dep := nodeById(p, depId)
				builder.WriteString(edgeString(name(dep), planNodeName))
			}
		}

		if planNodeDesc.IsSetBranchInfo() {
			branchInfo := planNodeDesc.GetBranchInfo()
			condNode := nodeById(p, branchInfo.GetConditionNodeID())
			label := condEdgeLabel(condNode, branchInfo.GetIsDoBranch())
			builder.WriteString(conditionalEdgeString(planNodeName, name(condNode), label))
		}
	}
	builder.WriteString("}")
	return builder.String()
}

func MakeProfilingData(planNodeDesc *graph.PlanNodeDescription) string {
	var profileArr []string
	for i, profile := range planNodeDesc.GetProfiles() {
		var statArr []string
		statArr = append(statArr, fmt.Sprintf("\"version\":%d", i))
		statArr = append(statArr, fmt.Sprintf("\"rows\":%d", profile.GetRows()))
		if !isTckFmt {
			// tck format doesn't need these fields
			statArr = append(statArr, fmt.Sprintf("\"execTime\":\"%d(us)\"", profile.GetExecDurationInUs()))
			statArr = append(statArr, fmt.Sprintf("\"totalTime\":\"%d(us)\"", profile.GetTotalDurationInUs()))
		}
		for k, v := range profile.GetOtherStats() {
			s := string(v)
			if matched, err := regexp.Match(`^[^{(\[]\w+`, v); err == nil && matched {
				if !strings.HasPrefix(s, "\"") {
					s = fmt.Sprintf("\"%s", s)
				}
				if !strings.HasSuffix(s, "\"") {
					s = fmt.Sprintf("%s\"", s)
				}
			}
			statArr = append(statArr, fmt.Sprintf("\"%s\": %s", k, s))
		}
		sort.Strings(statArr)
		statStr := fmt.Sprintf("{%s}", strings.Join(statArr, ",\n"))
		profileArr = append(profileArr, statStr)
	}
	allProfiles := strings.Join(profileArr, ",\n")
	if len(profileArr) > 1 {
		allProfiles = fmt.Sprintf("[%s]", allProfiles)
	}
	var buffer bytes.Buffer
	json.Indent(&buffer, []byte(allProfiles), "", "  ")
	return string(buffer.Bytes())
}

func MakeOperatorInfo(planNodeDesc *graph.PlanNodeDescription) string {
	var columnInfo []string
	if planNodeDesc.IsSetBranchInfo() {
		branchInfo := planNodeDesc.GetBranchInfo()
		columnInfo = append(columnInfo, fmt.Sprintf("branch: %t, nodeId: %d\n",
			branchInfo.GetIsDoBranch(), branchInfo.GetConditionNodeID()))
	}

	outputVar := fmt.Sprintf("outputVar: %s", prettyFormatJsonString(planNodeDesc.GetOutputVar()))
	columnInfo = append(columnInfo, outputVar)

	if planNodeDesc.IsSetDescription() {
		desc := planNodeDesc.GetDescription()
		for _, pair := range desc {
			value := prettyFormatJsonString(pair.GetValue())
			columnInfo = append(columnInfo, fmt.Sprintf("%s: %s", string(pair.GetKey()), value))
		}
	}
	return strings.Join(columnInfo, "\n")
}

// explain/profile format="row"
func (res ResultSet) MakePlanByRow() [][]interface{} {
	p := res.GetPlanDesc()
	planNodeDescs := p.GetPlanNodeDescs()
	var rows [][]interface{}
	for _, planNodeDesc := range planNodeDescs {
		var row []interface{}
		row = append(row, planNodeDesc.GetId(), string(planNodeDesc.GetName()))

		if planNodeDesc.IsSetDependencies() {
			var deps []string
			for _, dep := range planNodeDesc.GetDependencies() {
				deps = append(deps, fmt.Sprintf("%d", dep))
			}
			row = append(row, strings.Join(deps, ","))
		} else {
			row = append(row, "")
		}

		if planNodeDesc.IsSetProfiles() {
			row = append(row, MakeProfilingData(planNodeDesc))
		} else {
			row = append(row, "")
		}
		aaa := MakeOperatorInfo(planNodeDesc)
		fmt.Println(aaa)
		row = append(row, aaa)
		rows = append(rows, row)
	}
	return rows
}

<<<<<<< HEAD
=======
		row = append(row, MakeOperatorInfo(planNodeDesc))
		rows = append(rows, row)
	}
	return rows
}

>>>>>>> 23cb4cc4
// explain/profile format="tck"
func (res ResultSet) MakePlanByTck() [][]interface{} {
	p := res.GetPlanDesc()
	planNodeDescs := p.GetPlanNodeDescs()
	var rows [][]interface{}
	for _, planNodeDesc := range planNodeDescs {
		var row []interface{}
		row = append(row, planNodeDesc.GetId(), string(planNodeDesc.GetName()))

		if planNodeDesc.IsSetDependencies() {
			var deps []string
			for _, dep := range planNodeDesc.GetDependencies() {
				deps = append(deps, fmt.Sprintf("%d", dep))
			}
			row = append(row, strings.Join(deps, ","))
		} else {
			row = append(row, "")
		}

		if planNodeDesc.IsSetProfiles() {
			var compactProfilingData bytes.Buffer
			// compress JSON data and remove whitespace characters
			json.Compact(&compactProfilingData, []byte(MakeProfilingData(planNodeDesc, true)))
			row = append(row, compactProfilingData.String())
		} else {
			row = append(row, "")
		}
		// append operator info
		row = append(row, "")

		rows = append(rows, row)
	}
	return rows
}<|MERGE_RESOLUTION|>--- conflicted
+++ resolved
@@ -1252,7 +1252,7 @@
 	return builder.String()
 }
 
-func MakeProfilingData(planNodeDesc *graph.PlanNodeDescription) string {
+func MakeProfilingData(planNodeDesc *graph.PlanNodeDescription, isTckFmt bool) string {
 	var profileArr []string
 	for i, profile := range planNodeDesc.GetProfiles() {
 		var statArr []string
@@ -1341,15 +1341,6 @@
 	return rows
 }
 
-<<<<<<< HEAD
-=======
-		row = append(row, MakeOperatorInfo(planNodeDesc))
-		rows = append(rows, row)
-	}
-	return rows
-}
-
->>>>>>> 23cb4cc4
 // explain/profile format="tck"
 func (res ResultSet) MakePlanByTck() [][]interface{} {
 	p := res.GetPlanDesc()
