module github.com/vesoft-inc/nebula-go/v3

<<<<<<< HEAD
go 1.21

toolchain go1.23.0

require (
	github.com/apache/thrift v0.20.0
	github.com/stretchr/testify v1.7.0
	golang.org/x/net v0.17.0
)

require (
	github.com/davecgh/go-spew v1.1.0 // indirect
	github.com/pmezard/go-difflib v1.0.0 // indirect
	golang.org/x/text v0.13.0 // indirect
	gopkg.in/yaml.v3 v3.0.0-20200313102051-9f266ea9e77c // indirect
=======
go 1.18

require (
	github.com/stretchr/testify v1.10.0
	github.com/vesoft-inc/fbthrift v0.0.0-20230214024353-fa2f34755b28
	golang.org/x/net v0.33.0
)

require (
	github.com/davecgh/go-spew v1.1.1 // indirect
	github.com/pmezard/go-difflib v1.0.0 // indirect
	golang.org/x/text v0.21.0 // indirect
	gopkg.in/yaml.v3 v3.0.1 // indirect
>>>>>>> b3c925ad
)<|MERGE_RESOLUTION|>--- conflicted
+++ resolved
@@ -1,28 +1,13 @@
 module github.com/vesoft-inc/nebula-go/v3
 
-<<<<<<< HEAD
-go 1.21
+go 1.22.0
 
 toolchain go1.23.0
 
 require (
-	github.com/apache/thrift v0.20.0
-	github.com/stretchr/testify v1.7.0
-	golang.org/x/net v0.17.0
-)
-
-require (
-	github.com/davecgh/go-spew v1.1.0 // indirect
-	github.com/pmezard/go-difflib v1.0.0 // indirect
-	golang.org/x/text v0.13.0 // indirect
-	gopkg.in/yaml.v3 v3.0.0-20200313102051-9f266ea9e77c // indirect
-=======
-go 1.18
-
-require (
+	github.com/apache/thrift v0.21.0
 	github.com/stretchr/testify v1.10.0
-	github.com/vesoft-inc/fbthrift v0.0.0-20230214024353-fa2f34755b28
-	golang.org/x/net v0.33.0
+	golang.org/x/net v0.34.0
 )
 
 require (
@@ -30,5 +15,4 @@
 	github.com/pmezard/go-difflib v1.0.0 // indirect
 	golang.org/x/text v0.21.0 // indirect
 	gopkg.in/yaml.v3 v3.0.1 // indirect
->>>>>>> b3c925ad
 )